#!/bin/bash

## @file
## @author Martin Kjellstrand <martin.kjellstrand@madworx.se>
## @par URL
## https://github.com/madworx/cd-ci-glue @n
##

# Private functions - do not invoke directly!

_aws_ensure_environment() {
    if [[ -v AWS_ACCESS_KEY_ID ]] && [[ -v AWS_SECRET_ACCESS_KEY ]] && [[ -v AWS_DEFAULT_REGION ]] ; then
        # validate tool(s) exist.
        if ! type aws >/dev/null 2>&1 ; then
            echo "FATAL: 'aws' command not found. Please install 'awscli' package." 1>&2
            exit 1
        fi
        _docker_ensure_cli
    else
        echo "FATAL: AWScli environment variables \$AWS_ACCESS_KEY_ID, \$AWS_SECRET_ACCESS_KEY" 1>&2
        echo "or \$AWS_DEFAULT_REGION not set. Aborting." 1>&2
        echo "" 1>&2
        exit 1
    fi
}


_docker_ensure_cli() {
    if ! type docker >/dev/null 2>&1 ; then
        echo "FATAL: 'docker' command not found. Please install docker engine/cli." 1>&2
        exit 1
    fi
}


_dockerhub_ensure_environment() {
    if [[ -v DOCKER_USERNAME ]] && [[ -v DOCKER_PASSWORD ]] ; then
        _docker_ensure_cli
    else
        echo "FATAL: Docker Hub username/password environment variables " 1>&2
        echo "       DOCKER_USERNAME and/or DOCKER_PASSWORD not set. Aborting." 1>&2
        echo "" 1>&2
        exit 1
    fi
}


#
# Argument: $1 = repository name; e.g. `madworx/docshell`.
# Argument: $2 = branch name (optional)
#
_github_doc_prepare() {    
    if [[ ! -v GH_TOKEN ]] ; then
        echo "FATAL: GitHub token environment variable GH_TOKEN not set." 1>&2
        echo "       Aborting." 1>&2
        echo "" 1>&2
        exit 1
    fi
    
    if [[ -z "$1" ]] ; then
        echo "FATAL: Argument 1 (repository name, e.g. madworx/docshell) not set." 1>&2
        echo "       Aborting." 1>&2
        echo "" 1>&2
        exit 1
    fi

    REPO="https://${GH_TOKEN}@github.com/$1"
    
    TMPDR="$(mktemp -d)"
    git clone -q "${REPO}" "${TMPDR}" || exit 1
    pushd "${TMPDR}" >/dev/null || exit 1
    git config --local user.email "support@travis-ci.org"
    git config --local user.name  "Travis CI"
    if [ ! -z "$2" ] ; then
        git checkout "$2" >/dev/null 2>&1 || exit 1
    fi
    popd >/dev/null || exit 1
    echo "${TMPDR}"
}


##
## @fn awsecr_login()
##
## @brief Login to Amazon Elastic Container Registry. (ECR)
##
## @par Environment variables
##  @b AWS_ACCESS_KEY_ID Specifies an AWS access key associated with an IAM user or role. @n
##  @b AWS_SECRET_ACCESS_KEY Specifies the secret key associated with the access key. @n
##  @b AWS_DEFAULT_REGION Specifies the AWS Region to send the request to. @n
##
<<<<<<< HEAD
## @details   Outputs   the   full   AWS   ECR   repository   URL   to
## `stdout`. (E.g. `https://<aws_account_id>.dkr.ecr.<region>.amazonaws.com`)
=======
## @details       Outputs       the      repository       URL       to
## `stdout` (e.g. `https://<aws_account_id>.dkr.ecr.<region>.amazonaws.com`).
>>>>>>> a340a150
##
## @par Example
## `$ export REGISTRY_URL="$(awsecr_login)" || exit 1` @n
## `$ docker run "${REGISTRY_URL}/madworx/robotframework-kicadlibrary"` @n
##
awsecr_login() {
    _aws_ensure_environment || exit 1
    LOGIN_STR=$(aws ecr get-login) || exit 1
    LOGIN_SH=${LOGIN_STR/-e none /}
    REGISTRY_PATH=${LOGIN_SH/* /}
    REGISTRY_PATH=${REGISTRY_PATH/https*:\/\//}

    sh - <<<"${LOGIN_SH}" >/dev/null 2>&1 || exit 1
    echo "${REGISTRY_PATH}"
}


##
## @fn awsecr_push_image()
##
## @brief Push a locally built docker image to Amazon ECR.
##
## @param image  Image identifier to push (e.g. `madworx/docshell:3.14`).
##
## @par Environment variables
##  @b AWS_ACCESS_KEY_ID Specifies an AWS access key associated with an IAM user or role. @n
##  @b AWS_SECRET_ACCESS_KEY Specifies the secret key associated with the access key. @n
##  @b AWS_DEFAULT_REGION Specifies the AWS Region to send the request to. @n
##
## @details This  function will as  a side-effect tag the  local image
## with the ECR  remote registry URL prefix. Will  output the complete
## path to the pushed image onto `stdout`
## (e.g. 863710587213.dkr.ecr.eu-north-1.amazonaws.com/madworx/docker-netbsd:8.0).
##
## @par (You do not need to call `awsecr_login()` before calling this function.)
##
## @par Example
## `$ docker build -t madworx/sample:1.0.1 .` @n
## `$ FULL_PATH="$(awsecr_push_image madworx/sample:1.0.1)" || exit 1` @n
## `$ docker run "${FULL_PATH}"`
##
awsecr_push_image() {
    _aws_ensure_environment || exit 1
    REGISTRY_URL=$(awsecr_login) || exit 1
    FULL_PATH="${REGISTRY_URL}/${1}"
    docker tag "${1}" "${FULL_PATH}" || exit 1
    docker push "${FULL_PATH}" > /dev/null || exit 1
    echo "${FULL_PATH}"
}


##
## @fn dockerhub_push_image()
##
## @brief Push image to Docker Hub
##
## @param image  Image identifier to push (e.g. `madworx/debian-archive:lenny`).
##
## @par Environment variables
##  @b DOCKER_USERNAME Valid username for Docker Hub. @n
##  @b DOCKER_PASSWORD Valid password for Docker Hub. @n
##
## @details Pushes a docker image from the local machine to the Docker
## Hub  repository,  logging  in   using  the  `$DOCKER_USERNAME`  and
## `$DOCKER_PASSWORD` environment  variables. You need to  have tagged
## this image beforehand. (i.e. `docker tag`)
##
## @par Example
## `$ docker build -t madworx/debian-archive:lenny-04815d2 .` @n
## <em>...perform testing of built docker image....</em> @n
## `$ docker tag madworx/debian-archive:lenny-04815d2 madworx/debian-archive:lenny` @n
## `$ dockerhub_push_image madworx/debian-archive:lenny` @n
##
dockerhub_push_image() {
    _dockerhub_ensure_environment || exit 1
    echo "${DOCKER_PASSWORD}" | docker login -u "${DOCKER_USERNAME}" --password-stdin && \
        docker push "$1"
}


##
## @fn dockerhub_set_description()
##
## @brief Set the image description on Docker Hub.
##
## @param repository  Repository name; e.g. `madworx/docshell`.
## @param filename    Filename/path containing description; e.g. `README.md`.
##
## @par Environment variables
##  @b DOCKER_USERNAME Valid username for Docker Hub. @n
##  @b DOCKER_PASSWORD Valid password for Docker Hub. @n
##
## @par Example
## `$ git clone https://github.com/madworx/docshell` @n
## `$ cd docshell` @n
## `$ dockerhub_set_description madworx/docshell README.md` @n
##
dockerhub_set_description() {
    _dockerhub_ensure_environment || exit 1
    : "${_DOCKERHUB_URL:=https://hub.docker.com/v2}"
    echo "Setting Docker Hub description..."
    if [ -z "$1" ] ; then
        echo "FATAL: Missing argument 1 (repository name. e.g. madworx/docshell)" 1>&2
        echo "" 1>&2
        exit 1
    fi

    if [ -z "$2" ] || [ ! -r "$2" ] || [ -d "$2" ] ; then
        echo "FATAL: Argument 2 (file name containing description) missing, " 1>&2
        echo "       or doesn't point to a readable entity. Aborting." 1>&2
        echo "" 1>&2
        exit 1
    fi

    echo "Logging onto Docker Hub..."
    PAYLOAD='{"username": "'"${DOCKER_USERNAME}"'", "password": "'"${DOCKER_PASSWORD}"'"}'
    TOKEN=$(curl -f -s -H "Content-Type: application/json" -X POST -d "${PAYLOAD}" "${_DOCKERHUB_URL}/users/login/" | jq -r '.token')

    if [ -z "${TOKEN}" ] ; then
        echo "FATAL: Unable to logon to Docker Hub using provided credentials" 1>&2
        echo "       DOCKER_USERNAME and/or DOCKER_PASSWORD incorrectly set. Aborting." 1>&2
        exit 1
    fi

    echo "Setting Docker Hub description of image $1 ...."
    # shellcheck disable=SC1117
    perl -ne "BEGIN{ print '{\"full_description\":\"';} END{ print '\"}' } s#\n#\\\n#msg;s#\"#\\\\\"#msg;print;" "$2" | \
        curl -f \
             -s \
             -H "Content-Type: application/json" \
             -H "Authorization: JWT ${TOKEN}" \
             -X PATCH \
             -d@/dev/stdin \
             "${_DOCKERHUB_URL}/repositories/$1/" >/dev/null
}


##
## @fn github_pages_prepare()
##
## @brief Prepare a local directory for working with GitHub pages
##
## @param repository  GitHub repository; e.g. `madworx/docshell`.
##
## @par Environment variables
##  @b GH_TOKEN Valid GitHub personal access token. @n
##
## @details Checks out  the given repository's `gh-pages`  branch in a
## temporary directory. Outputs the temporary directory on `stdout`.
##
github_pages_prepare() {
    _github_doc_prepare "${1}" "gh-pages" || exit 1
}


##
## @fn github_doc_commit()
##
## @brief Commit previously prepared documentation
##
## @param dir  Temporary directory returned from previous invocation of
##              `github_(pages|wiki)_prepare()`.
##
## @par Environment variables
##  @b GH_TOKEN Valid GitHub personal access token. @n
##
github_doc_commit() {
    if [[ -z "$1" ]] ; then
        echo "FATAL: Argument 1 (temporary directory) not set." 1>&2
        echo "       Aborting." 1>&2
        echo "" 1>&2
        exit 1
    fi
    cd "$1" || exit 1
    git add -A . || exit 1
    git commit -m 'Automated documentation update' -a || return 0
    git push
}


##
## @fn github_releases_get_latest()
##
## @brief Returns the latest tagged version on the given repository.
##
## @param repository  GitHub repository; e.g. `madworx/docker-minix`.
##
## @par Environment variables
##  @b GH_TOKEN Only required if querying a private repository. @n
##
## @details @par @b Please note: @n
## There  is  a discrepancy  between  the  GitHub "Releases  API"  vs.
## what's  displayed on  the GitHub  web page.  Releases displayed  as
## "releases" on  the GitHub web  page is not  necessarily "releases",
## but actually tags.   Therefore, we instead look at  the actual tags
## since this maps better to expected UX.
##
github_releases_get_latest() {
    JSON=$(curl -fs "https://${GH_TOKEN:+$GH_TOKEN@}api.github.com/repos/$1/tags") || exit 1
    LATEST_TAG="$(jq -r '.[0].name' <<<"${JSON}")" || exit 1
    LATEST_TAG="$(echo "${LATEST_TAG}" | sed 's#[^a-zA-Z0-9.,_+-]##g')"
    echo $LATEST_TAG
}


##
## @fn github_wiki_commit()
##
## @brief Commit previously prepared wiki directory.
##
## @deprecated  This   function  is   deprecated.   Use   the  generic
## `github_doc_commit()` function instead.
##
## @param dir  Temporary directory  returned  from  previous call  to
##            `github_(pages|wiki)_prepare()`.
##
## @par Environment variables
##  @b GH_TOKEN Valid GitHub personal access token. @n
##
github_wiki_commit() {
    github_doc_commit "$1"
}


##
## @fn github_wiki_prepare()
##
## @brief Prepare a local directory for working with GitHub Wiki repo.
##
## @param repository  GitHub repository; e.g. `madworx/docshell`.
##
## @par Environment variables
##  @b GH_TOKEN Valid GitHub personal access token. @n
##
## @details Outputs  the temporary  directory name you're  supposed to
## put the Wiki files into to `stdout`.
##
github_wiki_prepare() {
    TMPDR=$(_github_doc_prepare "${1}.wiki.git") || exit 1
    pushd "${TMPDR}" >/dev/null || exit 1
    git rm -r . >/dev/null 2>&1 || true
    popd >/dev/null || exit 1
    echo "${TMPDR}"
}


##
## @fn is_travis_branch_push()
##
## @brief Check if invoked from Travis CI due to a push event on a specific branch.
##
## @param branch  Branch name to compare to
##
## @par Environment variables
##  @b TRAVIS_EVENT_TYPE Variable set  by Travis CI during build-time,
##  indicating event type. @n
##  @b  TRAVIS_BRANCH Variable  set  by Travis  CI during  build-time,
##  indicating which branch we're on. @n
##
## @details Return a zero status code if this is refering to a push on
## the branch given  as argument.  If any of  the required environment
## variables  are missing,  will  emit error  message  on stderr,  but
## containue anyway  and assume that this  is not a push  event on the
## desired  branch. Please  note  that this  might  break your  script
## execution  if  running with  `-o  pipefail`  and/or `set  -eE`.   A
## work-around  for  that  fact  is described  below  in  the  example
## section.
##
## @par Example
## `# Below will fail on -opipefail, -eE etc.` @n
## `$ is_travis_branch_push devel && dockerhub_push_image madworx/qemu:dev` @n
##
## `# Below is a work-around for above behaviour.` @n
## `$ ! is_travis_branch_push devel && true || dockerhub_push_image madworx/qemu:dev` @n
##
is_travis_branch_push() {   
    if [[ ! -v TRAVIS_EVENT_TYPE ]] ; then
        echo "WARNING: Travis CI environment variable TRAVIS_EVENT_TYPE not set."    1>&2
        echo "         Unable to identify if this commit is related to PR or merge." 1>&2
        echo "" 1>&2
    fi
    if [[ ! -v TRAVIS_BRANCH ]] ; then
        echo "WARNING: Travis CI environment variable TRAVIS_BRANCH not set."          1>&2
        echo "         We'll assume this isn't related to a push on the \`$1' branch." 1>&2
        echo "" 1>&2
    fi
    [[ "${TRAVIS_EVENT_TYPE}" == "push" ]] && [[ "${TRAVIS_BRANCH}" == "$1" ]]
}


##
## @fn is_travis_master_push()
##
## @brief Check  if invoked  from Travis  CI due  to push  on `master`
## branch.
##
## @par Environment variables
##  @b TRAVIS_EVENT_TYPE Variable set  by Travis CI during build-time,
##  indicating event type. @n
##  @b  TRAVIS_BRANCH Variable  set  by Travis  CI during  build-time,
##  indicating which branch we're on. @n
##
## @details Return a  zero status code if this is  referring to a push
## to the `master` branch.
##
## @par Example
## `# Below will fail on -opipefail, -eE etc.` @n
## `$ is_travis_master_push && dockerhub_push_image madworx/qemu` @n
##
## `# Below is a work-around for above behaviour.` @n
## `$ ! is_travis_master_push && true || dockerhub_push_image madworx/qemu` @n
##
is_travis_master_push() {
    is_travis_branch_push master
}


##
## @fn is_travis_cron()
##
## @brief Check  if invoked  from Travis  CI due  to a cron event.
##
## @par Environment variables
##  @b TRAVIS_EVENT_TYPE Variable set  by Travis CI during build-time,
##  indicating event type. @n
##
## @details Return  a zero status code  if this is triggerd  by Travis
## cron.
##
is_travis_cron() {
    if [[ ! -v TRAVIS_EVENT_TYPE ]] ; then
        echo "WARNING: Travis CI environment variable TRAVIS_EVENT_TYPE not set."    1>&2
        echo "         Unable to identify if this commit is related to PR or merge." 1>&2
        echo "" 1>&2
    fi
    [[ "${TRAVIS_EVENT_TYPE}" == "cron" ]]
}<|MERGE_RESOLUTION|>--- conflicted
+++ resolved
@@ -89,13 +89,8 @@
 ##  @b AWS_SECRET_ACCESS_KEY Specifies the secret key associated with the access key. @n
 ##  @b AWS_DEFAULT_REGION Specifies the AWS Region to send the request to. @n
 ##
-<<<<<<< HEAD
 ## @details   Outputs   the   full   AWS   ECR   repository   URL   to
-## `stdout`. (E.g. `https://<aws_account_id>.dkr.ecr.<region>.amazonaws.com`)
-=======
-## @details       Outputs       the      repository       URL       to
-## `stdout` (e.g. `https://<aws_account_id>.dkr.ecr.<region>.amazonaws.com`).
->>>>>>> a340a150
+## `stdout`. (e.g. `https://<aws_account_id>.dkr.ecr.<region>.amazonaws.com`)
 ##
 ## @par Example
 ## `$ export REGISTRY_URL="$(awsecr_login)" || exit 1` @n
